--- conflicted
+++ resolved
@@ -5,7 +5,7 @@
 bytecodeHash = "none"
 cbor_metadata = false
 solc_version = '0.8.23'
-<<<<<<< HEAD
+evm_version = "london"
 deny_warnings = true
 optimizer = true
 runs = 256
@@ -17,18 +17,6 @@
   "forge-std/=dependencies/forge-std-1.9.6/src/",
   "solady/=dependencies/solady-0.1.8/",
   "solarray/=dependencies/solarray-0.1/src/",
-=======
-evm_version = "london"
-optimizer = true
-runs = 1000
-gas_reports = [
-  "ModularEtherspotWallet",
-  "ModularEtherspotWalletFactory",
-  "MultipleOwnerECDSAValidator",
-  "ERC20SessionKeyValidator",
-  "ModuleIsolationHook",
-  "SessionKeyValidator",
->>>>>>> ad2e337e
 ]
 auto_detect_remappings = false
 
@@ -42,7 +30,6 @@
 remappings_location = "txt"
 remappings_prefix = ""
 recursive_deps = true
-
 
 [dependencies]
 solady = "0.1.8"
